use nom_sql::parser as sql_parser;
use nom_sql::SqlQuery;
use {SqlIncorporator, Migration, NodeAddress};

use slog;
use std::collections::HashMap;
use std::str;
use std::vec::Vec;

type QueryID = u64;

/// Represents a Soup recipe.
#[derive(Clone, Debug)]
pub struct Recipe {
    /// SQL queries represented in the recipe. Value tuple is (name, query).
    expressions: HashMap<QueryID, (Option<String>, SqlQuery)>,
    /// Addition order for the recipe expressions
    expression_order: Vec<QueryID>,
    /// Named read/write expression aliases, mapping to queries in `expressions`.
    aliases: HashMap<String, QueryID>,
    /// Recipe revision.
    version: usize,
    /// Preceding recipe.
    prior: Option<Box<Recipe>>,
    /// Maintains lower-level state, but not the graph itself. Lazily initialized.
    inc: Option<SqlIncorporator>,
}

impl PartialEq for Recipe {
    /// Equality for recipes is defined in terms of all members apart from `inc`.
    fn eq(&self, other: &Recipe) -> bool {
        self.expressions == other.expressions && self.expression_order == other.expression_order &&
        self.aliases == other.aliases && self.version == other.version &&
        self.prior == other.prior
    }
}

fn hash_query(q: &SqlQuery) -> QueryID {
    use std::collections::hash_map::DefaultHasher;
    use std::hash::{Hash, Hasher};

    let mut h = DefaultHasher::new();
    q.hash(&mut h);
    h.finish()
}

impl Recipe {
    /// Return active aliases for expressions
    pub fn aliases(&self) -> Vec<&str> {
        self.aliases
            .keys()
            .map(String::as_str)
            .collect()
    }

    /// Creates a blank recipe. This is useful for bootstrapping, e.g., in interactive
    /// settings, and for temporary recipes.
    pub fn blank(log: Option<slog::Logger>) -> Recipe {
        Recipe {
            expressions: HashMap::default(),
            expression_order: Vec::default(),
            aliases: HashMap::default(),
            version: 0,
            prior: None,
            inc: match log {
                None => Some(SqlIncorporator::default()),
                Some(log) => Some(SqlIncorporator::new(log)),
            },
        }
    }

    /// Obtains the `NodeAddress` for the node corresponding to a named query or a write type.
    pub fn node_addr_for(&self, name: &str) -> Result<NodeAddress, String> {
        match self.inc {
            Some(ref inc) => {
                // `name` might be an alias for another identical query, so resolve via QID here
                // TODO(malte): better error handling
                let na = match self.aliases.get(name) {
                    None => inc.get_query_address(name),
                    Some(ref qid) => {
                        let (ref internal_qn, _) = self.expressions[qid];
                        inc.get_query_address(internal_qn.as_ref().unwrap())
                    }
                };
                match na {
                    None => {
                        Err(format!("No flow graph node for \"{}\" exists at v{}",
                                    name,
                                    self.version))
                    }
                    Some(na) => Ok(na),
                }
            }
            None => Err(format!("Recipe not applied")),
        }
    }

    /// Creates a recipe from a set of SQL queries in a string (e.g., read from a file).
    /// Note that the recipe is not backed by a Soup data-flow graph until `activate` is called on
    /// it.
    pub fn from_str(recipe_text: &str, log: Option<slog::Logger>) -> Result<Recipe, String> {
        // remove comment lines
        let lines: Vec<String> = recipe_text.lines()
            .map(str::trim)
            .filter(|l| !l.is_empty() && !l.starts_with('#') && !l.starts_with("--"))
            .map(String::from)
            .collect();
        let cleaned_recipe_text = lines.join("\n");

        // parse and compute differences to current recipe
        let parsed_queries = Recipe::parse(&cleaned_recipe_text)?;
        Ok(Recipe::from_queries(parsed_queries, log))
    }

    /// Creates a recipe from a set of pre-parsed `SqlQuery` structures.
    /// Note that the recipe is not backed by a Soup data-flow graph until `activate` is called on
    /// it.
    pub fn from_queries(qs: Vec<(Option<String>, SqlQuery)>, log: Option<slog::Logger>) -> Recipe {
        let mut aliases = HashMap::default();
        let mut expression_order = Vec::new();
        let expressions = qs.into_iter()
            .map(|(n, q)| {
                let qid = hash_query(&q);
                expression_order.push(qid);
                match n {
                    None => (),
                    Some(ref name) => {
                        aliases.insert(name.clone(), qid);
                    }
                }
                (qid.into(), (n, q))
            })
            .collect::<HashMap<QueryID, (Option<String>, SqlQuery)>>();

        let inc = match log {
            None => SqlIncorporator::default(),
            Some(log) => SqlIncorporator::new(log),
        };

        Recipe {
            expressions: expressions,
            expression_order: expression_order,
            aliases: aliases,
            version: 0,
            prior: None,
            inc: Some(inc),
        }
    }

    /// Activate the recipe by migrating the Soup data-flow graph wrapped in `mig` to the recipe.
    /// This causes all necessary changes to said graph to be applied; however, it is the caller's
    /// responsibility to call `mig.commit()` afterwards.
    pub fn activate(&mut self,
                    mig: &mut Migration)
                    -> Result<HashMap<String, NodeAddress>, String> {
        let (added, removed) = match self.prior {
            None => self.compute_delta(&Recipe::blank(None)),
            Some(ref pr) => {
                // compute delta over prior recipe
                self.compute_delta(pr)
            }
        };

        // upgrade schema version *before* applying changes, so that new queries are correctly
        // tagged with the new version. If this recipe was just created, there is no need to
        // upgrade the schema version, as the SqlIncorporator's version will still be at zero.
        if self.version > 0 {
            self.inc
                .as_mut()
                .unwrap()
                .upgrade_schema(self.version);
        }

        // add new queries to the Soup graph carried by `mig`, and reflect state in the
        // incorporator in `inc`. `NodeAddress`es for new nodes are collected in `new_nodes` to be
        // returned to the caller (who may use them to obtain mutators and getters)
        let mut new_nodes = HashMap::default();
        for qid in added {
            let (n, q) = self.expressions[&qid].clone();

            // add the query
            let qfp = self.inc
                .as_mut()
                .unwrap()
                .add_parsed_query(q, n, mig)?;

            // we currently use a domain per query
            let d = mig.add_domain();
            for na in qfp.new_nodes.iter() {
                mig.assign_domain(na.clone(), d);
            }
            new_nodes.insert(qfp.name.clone(), qfp.query_leaf);
        }

        // TODO(malte): deal with removal.
        for qid in removed {
            println!("Query removal of {:?}", qid);
            //unimplemented!()
        }

        Ok(new_nodes)
    }

    /// Work out the delta between two recipes.
    /// Returns two sets of `QueryID` -> `SqlQuery` mappings:
    /// (1) those queries present in `self`, but not in `other`; and
    /// (2) those queries present in `other` , but not in `self`.
    fn compute_delta(&self, other: &Recipe) -> (Vec<QueryID>, Vec<QueryID>) {
        let mut added_queries: Vec<QueryID> = Vec::new();
        let mut removed_queries = Vec::new();
        for qid in self.expression_order.iter() {
            if !other.expressions.contains_key(qid) {
                added_queries.push(*qid);
            }
        }
        for qid in other.expression_order.iter() {
            if !self.expressions.contains_key(qid) {
                removed_queries.push(*qid);
            }
        }

        (added_queries, removed_queries)
    }

    /// Returns the query expressions in the recipe.
    pub fn expressions(&self) -> Vec<(Option<&String>, &SqlQuery)> {
        self.expressions
            .values()
            .map(|&(ref n, ref q)| (n.as_ref(), q))
            .collect()
    }

    /// Append the queries in the `additions` argument to this recipe. This will attempt to parse
    /// `additions`, and if successful, will extend the recipe. No expressions are removed from the
    /// recipe; use `replace` if removal of unused expressions is desired.
    /// Consumes `self` and returns a replacement recipe.
    pub fn extend(mut self, additions: &str) -> Result<Recipe, String> {
        // parse and compute differences to current recipe
        let add_rp = Recipe::from_str(additions, None)?;
        let (added, _) = add_rp.compute_delta(&self);

        // move the incorporator state from the old recipe to the new one
        let prior_inc = self.inc.take();

        // build new recipe as clone of old one
        let mut new = Recipe {
            expressions: self.expressions.clone(),
            expression_order: self.expression_order.clone(),
            aliases: self.aliases.clone(),
            version: self.version + 1,
            // retain the old recipe for future reference
            prior: Some(Box::new(self)),
            inc: prior_inc,
        };

        // apply changes
        for qid in added {
            let q = add_rp.expressions[&qid].clone();
            new.expressions.insert(qid, q);
            new.expression_order.push(qid);
        }

        // return new recipe as replacement for self
        Ok(new)
    }

    fn parse(recipe_text: &str) -> Result<Vec<(Option<String>, SqlQuery)>, String> {
        let lines: Vec<&str> = recipe_text.lines()
            .filter(|l| !l.is_empty() && !l.starts_with("#"))
            .map(|l| {
                // remove inline comments, too
                match l.find("#") {
                    None => l.trim(),
                    Some(pos) => &l[0..pos - 1].trim(),
                }
            })
            .collect();
        let mut query_strings = Vec::new();
        let mut q = String::new();
        for l in lines {
            if !l.ends_with(";") {
                q.push_str(l);
            } else {
                // end of query
                q.push_str(l);
                query_strings.push(q);
                q = String::new();
            }
        }

        let parsed_queries = query_strings.iter()
            .map(|ref q| {
                let r: Vec<&str> = q.splitn(2, ":").map(|s| s.trim()).collect();
                if r.len() == 2 {
                    // named query
                    let q = r[1];
                    let name = Some(String::from(r[0]));
                    (name, q.clone(), sql_parser::parse_query(q))
                } else {
                    // unnamed query
                    let q = r[0];
                    (None, q.clone(), sql_parser::parse_query(q))
                }
            })
            .collect::<Vec<_>>();

        if !parsed_queries.iter().all(|pq| pq.2.is_ok()) {
            println!("Failed to parse recipe!");
            for pq in parsed_queries {
                match pq.2 {
                    Err(e) => println!("Query \"{}\", parse error: {}", pq.1, e),
                    Ok(_) => (),
                }
            }
            return Err(String::from("Failed to parse recipe!"));
        }

        Ok(parsed_queries.into_iter().map(|t| (t.0, t.2.unwrap())).collect::<Vec<_>>())
    }

    /// Returns the predecessor from which this `Recipe` was migrated to.
    pub fn prior(&self) -> Option<&Box<Recipe>> {
        self.prior.as_ref()
    }

    /// Replace this recipe with a new one, retaining queries that exist in both. Any queries only
    /// contained in `new` (but not in `self`) will be added; any contained in `self`, but not in
    /// `new` will be removed.
    /// Consumes `self` and returns a replacement recipe.
    pub fn replace(mut self, mut new: Recipe) -> Result<Recipe, String> {
        // generate replacement recipe with correct version and lineage
        new.version = self.version + 1;
        // retain the old incorporator but move it to the new recipe
        let prior_inc = self.inc.take();
        // retain the old recipe for future reference
        new.prior = Some(Box::new(self));
        // retain the previous `SqlIncorporator` state
        new.inc = prior_inc;

        // return new recipe as replacement for self
        Ok(new)
    }

    /// Returns the version number of this recipe.
    pub fn version(&self) -> usize {
        self.version
    }
}

#[cfg(test)]
mod tests {
    use super::*;

    #[test]
    fn it_computes_delta() {
        let r0 = Recipe::blank(None);
        let q0 = sql_parser::parse_query("SELECT a FROM b;").unwrap();
        let q1 = sql_parser::parse_query("SELECT a, c FROM b WHERE x = 42;").unwrap();

        let q0_id = hash_query(&q0);
        let q1_id = hash_query(&q1);

        let pq_a = vec![(None, q0.clone()), (None, q1.clone())];
        let r1 = Recipe::from_queries(pq_a, None);

        // delta from empty recipe
        let (added, removed) = r1.compute_delta(&r0);
        assert_eq!(added.len(), 2);
        assert_eq!(removed.len(), 0);
        assert_eq!(added[0], q0_id);
        assert_eq!(added[1], q1_id);

        // delta with oneself should be nothing
        let (added, removed) = r1.compute_delta(&r1);
        assert_eq!(added.len(), 0);
        assert_eq!(removed.len(), 0);

        // bring on a new query set
        let q2 = sql_parser::parse_query("SELECT c FROM b;").unwrap();
        let q2_id = hash_query(&q2);
        let pq_b = vec![(None, q0), (None, q2.clone())];
        let r2 = Recipe::from_queries(pq_b, None);

        // delta should show addition and removal
        let (added, removed) = r2.compute_delta(&r1);
        assert_eq!(added.len(), 1);
        assert_eq!(removed.len(), 1);
        assert_eq!(added[0], q2_id);
        assert_eq!(removed[0], q1_id);
    }

    #[test]
    fn it_replaces() {
        let r0 = Recipe::blank(None);
        assert_eq!(r0.version, 0);
        assert_eq!(r0.expressions.len(), 0);
        assert_eq!(r0.prior, None);

        let r0_copy = r0.clone();

        let r1_txt = "SELECT a FROM b;\nSELECT a, c FROM b WHERE x = 42;";
        let r1_t = Recipe::from_str(r1_txt, None).unwrap();
        let r1 = r0.replace(r1_t).unwrap();
        assert_eq!(r1.version, 1);
        assert_eq!(r1.expressions.len(), 2);
        assert_eq!(r1.prior, Some(Box::new(r0_copy)));

        let r1_copy = r1.clone();

        let r2_txt = "SELECT c FROM b;\nSELECT a, c FROM b;";
        let r2_t = Recipe::from_str(r2_txt, None).unwrap();
        let r2 = r1.replace(r2_t).unwrap();
        assert_eq!(r2.version, 2);
        assert_eq!(r2.expressions.len(), 2);
        assert_eq!(r2.prior, Some(Box::new(r1_copy)));
    }
<<<<<<< HEAD
=======

    #[test]
    fn it_activates() {
        use Blender;

        let r_txt = "INSERT INTO b (a, c, x) VALUES (?, ?, ?);\n";
        let mut r = Recipe::from_str(r_txt, None).unwrap();
        assert_eq!(r.version, 0);
        assert_eq!(r.expressions.len(), 1);
        assert_eq!(r.prior, None);

        let mut g = Blender::new();
        {
            let mut mig = g.start_migration();
            assert!(r.activate(&mut mig).is_ok());
            mig.commit();
        }
        // source, base, ingress
        assert_eq!(g.graph().node_count(), 3);
        println!("{}", g);
    }

    #[test]
    fn it_activates_and_migrates() {
        use Blender;

        let r_txt = "CREATE TABLE b (a text, c text, x text);\n";
        let mut r = Recipe::from_str(r_txt, None).unwrap();
        assert_eq!(r.version, 0);
        assert_eq!(r.expressions.len(), 1);
        assert_eq!(r.prior, None);

        let mut g = Blender::new();
        {
            let mut mig = g.start_migration();
            assert!(r.activate(&mut mig).is_ok());
            mig.commit();
        }
        println!("{}", g);

        let mut r_copy = r.clone();
        // the incorporator is moved to the new recipe
        r_copy.inc = None;

        let r1_txt = "SELECT a FROM b;\n
                      SELECT a, c FROM b WHERE a = 42;";
        let mut r1 = r.extend(r1_txt).unwrap();
        assert_eq!(r1.version, 1);
        assert_eq!(r1.expressions.len(), 3);
        assert_eq!(r1.prior, Some(Box::new(r_copy)));
        {
            let mut mig = g.start_migration();
            assert!(r1.activate(&mut mig).is_ok());
            mig.commit();
        }
        println!("{}", g);
    }

    #[test]
    fn it_activates_and_migrates_with_join() {
        use Blender;

        let r_txt = "INSERT INTO a (x, y, z) VALUES (?, ?, ?);\n
                     INSERT INTO b (r, s) VALUES (?, ?);\n";
        let mut r = Recipe::from_str(r_txt, None).unwrap();
        assert_eq!(r.version, 0);
        assert_eq!(r.expressions.len(), 2);
        assert_eq!(r.prior, None);

        let mut g = Blender::new();
        {
            let mut mig = g.start_migration();
            assert!(r.activate(&mut mig).is_ok());
            mig.commit();
        }

        let mut r_copy = r.clone();
        // the incorporator is moved to the new recipe
        r_copy.inc = None;

        let r1_txt = "SELECT y, s FROM a, b WHERE a.x = b.r;";
        let mut r1 = r.extend(r1_txt).unwrap();
        assert_eq!(r1.version, 1);
        assert_eq!(r1.expressions.len(), 3);
        assert_eq!(r1.prior, Some(Box::new(r_copy)));
        {
            let mut mig = g.start_migration();
            assert!(r1.activate(&mut mig).is_ok());
            mig.commit();
        }
        println!("{}", g);
    }
>>>>>>> 5d5a81ad
}<|MERGE_RESOLUTION|>--- conflicted
+++ resolved
@@ -414,99 +414,4 @@
         assert_eq!(r2.expressions.len(), 2);
         assert_eq!(r2.prior, Some(Box::new(r1_copy)));
     }
-<<<<<<< HEAD
-=======
-
-    #[test]
-    fn it_activates() {
-        use Blender;
-
-        let r_txt = "INSERT INTO b (a, c, x) VALUES (?, ?, ?);\n";
-        let mut r = Recipe::from_str(r_txt, None).unwrap();
-        assert_eq!(r.version, 0);
-        assert_eq!(r.expressions.len(), 1);
-        assert_eq!(r.prior, None);
-
-        let mut g = Blender::new();
-        {
-            let mut mig = g.start_migration();
-            assert!(r.activate(&mut mig).is_ok());
-            mig.commit();
-        }
-        // source, base, ingress
-        assert_eq!(g.graph().node_count(), 3);
-        println!("{}", g);
-    }
-
-    #[test]
-    fn it_activates_and_migrates() {
-        use Blender;
-
-        let r_txt = "CREATE TABLE b (a text, c text, x text);\n";
-        let mut r = Recipe::from_str(r_txt, None).unwrap();
-        assert_eq!(r.version, 0);
-        assert_eq!(r.expressions.len(), 1);
-        assert_eq!(r.prior, None);
-
-        let mut g = Blender::new();
-        {
-            let mut mig = g.start_migration();
-            assert!(r.activate(&mut mig).is_ok());
-            mig.commit();
-        }
-        println!("{}", g);
-
-        let mut r_copy = r.clone();
-        // the incorporator is moved to the new recipe
-        r_copy.inc = None;
-
-        let r1_txt = "SELECT a FROM b;\n
-                      SELECT a, c FROM b WHERE a = 42;";
-        let mut r1 = r.extend(r1_txt).unwrap();
-        assert_eq!(r1.version, 1);
-        assert_eq!(r1.expressions.len(), 3);
-        assert_eq!(r1.prior, Some(Box::new(r_copy)));
-        {
-            let mut mig = g.start_migration();
-            assert!(r1.activate(&mut mig).is_ok());
-            mig.commit();
-        }
-        println!("{}", g);
-    }
-
-    #[test]
-    fn it_activates_and_migrates_with_join() {
-        use Blender;
-
-        let r_txt = "INSERT INTO a (x, y, z) VALUES (?, ?, ?);\n
-                     INSERT INTO b (r, s) VALUES (?, ?);\n";
-        let mut r = Recipe::from_str(r_txt, None).unwrap();
-        assert_eq!(r.version, 0);
-        assert_eq!(r.expressions.len(), 2);
-        assert_eq!(r.prior, None);
-
-        let mut g = Blender::new();
-        {
-            let mut mig = g.start_migration();
-            assert!(r.activate(&mut mig).is_ok());
-            mig.commit();
-        }
-
-        let mut r_copy = r.clone();
-        // the incorporator is moved to the new recipe
-        r_copy.inc = None;
-
-        let r1_txt = "SELECT y, s FROM a, b WHERE a.x = b.r;";
-        let mut r1 = r.extend(r1_txt).unwrap();
-        assert_eq!(r1.version, 1);
-        assert_eq!(r1.expressions.len(), 3);
-        assert_eq!(r1.prior, Some(Box::new(r_copy)));
-        {
-            let mut mig = g.start_migration();
-            assert!(r1.activate(&mut mig).is_ok());
-            mig.commit();
-        }
-        println!("{}", g);
-    }
->>>>>>> 5d5a81ad
 }