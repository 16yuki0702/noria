--- conflicted
+++ resolved
@@ -23,7 +23,7 @@
 use timekeeper::{RealTime, SimpleTracker, ThreadTime, Timer, TimerSet};
 use tarpc::sync::client::{self, ClientExt};
 
-#[derive(Clone)]
+#[derive(Clone, Debug, Serialize, Deserialize)]
 pub struct Config {
     pub concurrent_replays: usize,
     pub replay_batch_timeout: time::Duration,
@@ -140,6 +140,8 @@
     pub checktable_addr: SocketAddr,
     /// The socket address for debug interactions with this domain.
     pub debug_addr: Option<SocketAddr>,
+    /// Configuration parameters for the domain.
+    pub config: Config,
 }
 
 impl DomainBuilder {
@@ -219,7 +221,13 @@
                     control_reply_tx,
                     channel_coordinator,
 
+                    buffered_replay_requests: HashMap::new(),
+                    has_buffered_replay_requests: false,
+                    replay_batch_size: self.config.replay_batch_size,
+                    replay_batch_timeout: self.config.replay_batch_timeout,
+
                     concurrent_replays: 0,
+                    max_concurrent_replays: self.config.concurrent_replays,
                     replay_request_queue: Default::default(),
 
                     total_time: Timer::new(),
@@ -277,66 +285,6 @@
 }
 
 impl Domain {
-<<<<<<< HEAD
-    fn on_replay_miss(&mut self, miss: LocalNodeIndex, key: Vec<DataType>, needed_for: Tag) {
-=======
-    pub fn new(
-        log: Logger,
-        index: Index,
-        shard: usize,
-        nshards: usize,
-        nodes: DomainNodes,
-        config: Config,
-        readers: &flow::Readers,
-        persistence_parameters: persistence::Parameters,
-        checktable: Arc<Mutex<checktable::CheckTable>>,
-        channel_coordinator: Arc<ChannelCoordinator>,
-        ts: i64,
-    ) -> Self {
-        // initially, all nodes are not ready
-        let not_ready = nodes.values().map(|n| *n.borrow().local_addr()).collect();
-
-        let shard = if nshards == 1 { None } else { Some(shard) };
-
-        Domain {
-            index,
-            shard: shard,
-            nshards: nshards,
-            transaction_state: transactions::DomainState::new(index, checktable, ts),
-            persistence_parameters,
-            nodes,
-            state: StateMap::default(),
-            log,
-            not_ready,
-            mode: DomainMode::Forwarding,
-            waiting: local::Map::new(),
-            reader_triggered: local::Map::new(),
-            replay_paths: HashMap::new(),
-
-            readers: readers.clone(),
-            inject: None,
-            debug_tx: None,
-            chunked_replay_tx: None,
-            control_reply_tx: None,
-            channel_coordinator,
-
-            buffered_replay_requests: HashMap::new(),
-            has_buffered_replay_requests: false,
-            replay_batch_size: config.replay_batch_size,
-            replay_batch_timeout: config.replay_batch_timeout,
-
-            concurrent_replays: 0,
-            max_concurrent_replays: config.concurrent_replays,
-            replay_request_queue: Default::default(),
-
-            total_time: Timer::new(),
-            total_ptime: Timer::new(),
-            wait_time: Timer::new(),
-            process_times: TimerSet::new(),
-            process_ptimes: TimerSet::new(),
-        }
-    }
-
     fn on_replay_miss(
         &mut self,
         miss_in: LocalNodeIndex,
@@ -347,7 +295,6 @@
     ) {
         use std::ops::AddAssign;
 
->>>>>>> 63faa748
         // when the replay eventually succeeds, we want to re-do the replay.
         let mut w = self.waiting.remove(&miss_in).unwrap_or_default();
 
@@ -1127,7 +1074,7 @@
                         if !state.is_empty() {
                             let log = self.log.new(o!());
                             let nshards = self.nshards;
-                            let chunked_replay_tx = self.chunked_replay_tx.clone().unwrap();
+                            let domain_addr = self.addr;
                             thread::Builder::new()
                             .name(format!(
                                 "replay{}.{}",
@@ -1142,6 +1089,9 @@
                             ))
                             .spawn(move || {
                                 use itertools::Itertools;
+
+                                let mut chunked_replay_tx =
+                                    TcpSender::connect(&domain_addr, Some(1)).unwrap();
 
                                 let start = time::Instant::now();
                                 debug!(log, "starting state chunker"; "node" => %link.dst);
@@ -1587,149 +1537,6 @@
             // will look somewhat nicer with https://github.com/rust-lang/rust/issues/15287
             let m = *m; // workaround for #16223
             match m {
-<<<<<<< HEAD
-                Packet::FullReplay { tag, link, state } => {
-                    if can_handle_directly && notify_done {
-                        // oh boy, we're in luck! we're replaying into one of our nodes, and were
-                        // just given the entire state. no need to process or anything, just move
-                        // in the state and we're done.
-                        let node = path[0].0;
-                        debug!(self.log, "absorbing state clone"; "node" => %node);
-                        assert_eq!(self.state[&node].keys(), state.keys());
-                        self.state.insert(node, state);
-                        debug!(self.log, "direct state clone absorbed");
-                        finished = Some((tag, node, None));
-                    } else if can_handle_directly {
-                        // if we're not terminal, and the domain only has a single node, that node
-                        // *has* to be an egress node (since we're relaying to another domain).
-                        let node = path[0].0;
-                        let mut n = self.nodes[&node].borrow_mut();
-                        if n.is_egress() {
-                            // forward the state to the next domain without doing anything with it.
-                            let mut p = Some(box Packet::FullReplay {
-                                tag: tag,
-                                link: link, // the egress node will fix this up
-                                state: state,
-                            });
-                            debug!(self.log, "doing bulk egress forward");
-                            n.process(
-                                &mut p,
-                                None,
-                                &mut self.state,
-                                &self.nodes,
-                                self.shard,
-                                false,
-                            );
-                            debug!(self.log, "bulk egress forward completed");
-                            drop(n);
-                        } else {
-                            unreachable!();
-                        }
-                    } else if state.is_empty() {
-                        // TODO: eliminate this branch by detecting at the source
-                        //
-                        // we're been given an entire state snapshot, which needs to be replayed
-                        // row by row, *but* it's empty. fun fact: creating a chunked iterator over
-                        // an empty hashmap yields *no* chunks, which *also* means that an update
-                        // with last=true is never sent, which means that the replay never
-                        // finishes. so, we deal with this case separately (and also avoid spawning
-                        // a thread to walk empty state).
-                        let p = box Packet::ReplayPiece {
-                            tag: tag,
-                            link: link,
-                            nshards: self.nshards,
-                            context: ReplayPieceContext::Regular { last: true },
-                            data: Records::default(),
-                            transaction_state: None,
-                        };
-
-                        debug!(self.log, "empty full state replay conveyed");
-                        playback = Some(p);
-                    } else {
-                        use std::thread;
-
-                        // we're been given an entire state snapshot, but we need to digest it
-                        // piece by piece spawn off a thread to do that chunking. however, before
-                        // we spin off that thread, we need to send a single Replay message to tell
-                        // the target domain to start buffering everything that follows. we can't
-                        // do that inside the thread, because by the time that thread is scheduled,
-                        // we may already have processed some other messages that are not yet a
-                        // part of state.
-                        let p = box Packet::ReplayPiece {
-                            tag: tag,
-                            link: link.clone(),
-                            nshards: self.nshards,
-                            context: ReplayPieceContext::Regular { last: false },
-                            data: Vec::<Record>::new().into(),
-                            transaction_state: None,
-                        };
-                        playback = Some(p);
-
-                        let log = self.log.new(o!());
-                        let nshards = self.nshards;
-                        let domain_addr = self.addr;
-                        thread::Builder::new()
-                            .name(format!(
-                                "replay{}.{}",
-                                self.nodes
-                                    .values()
-                                    .next()
-                                    .unwrap()
-                                    .borrow()
-                                    .domain()
-                                    .index(),
-                                link.src
-                            ))
-                            .spawn(move || {
-                                use itertools::Itertools;
-
-                                let mut chunked_replay_tx =
-                                    TcpSender::connect(&domain_addr, Some(1)).unwrap();
-
-                                let start = time::Instant::now();
-                                debug!(log, "starting state chunker"; "node" => %link.dst);
-
-                                let iter = state
-                                    .into_iter()
-                                    .flat_map(|rs| rs)
-                                    .map(|rs| (*rs).clone())
-                                    .chunks(BATCH_SIZE);
-                                let mut iter = iter.into_iter().enumerate().peekable();
-
-                                // process all records in state to completion within domain
-                                // and then forward on tx (if there is one)
-                                while let Some((i, chunk)) = iter.next() {
-                                    use std::iter::FromIterator;
-                                    let chunk = Records::from_iter(chunk.into_iter());
-                                    let len = chunk.len();
-                                    let last = iter.peek().is_none();
-                                    let p = box Packet::ReplayPiece {
-                                        tag: tag,
-                                        link: link.clone(), // to will be overwritten by receiver
-                                        nshards: nshards,
-                                        context: ReplayPieceContext::Regular { last },
-                                        data: chunk,
-                                        transaction_state: None,
-                                    };
-
-                                    trace!(log, "sending batch"; "#" => i, "[]" => len);
-                                    if chunked_replay_tx.send(p).is_err() {
-                                        warn!(log, "replayer noticed domain shutdown");
-                                        break;
-                                    }
-                                }
-
-                                debug!(log,
-                                   "state chunker finished";
-                                   "node" => %link.dst,
-                                   "μs" => dur_to_ns!(start.elapsed()) / 1000
-                                );
-                            })
-                            .unwrap();
-                    }
-                }
-=======
->>>>>>> 63faa748
                 Packet::ReplayPiece {
                     tag,
                     link,
@@ -2266,7 +2073,6 @@
                     return StopPolling;
                 }
 
-<<<<<<< HEAD
                 // TODO: Initialize tracer here, and when flushing group commit
                 // queue.
                 if group_commit_queues.should_append(&packet, &self.nodes) {
@@ -2275,92 +2081,6 @@
                     let merged_packet = group_commit_queues.append(packet, &self.nodes);
                     if let Some(packet) = merged_packet {
                         self.handle(packet);
-=======
-                self.debug_tx = debug_tx;
-                self.chunked_replay_tx = Some(chunked_replay_tx);
-                self.control_reply_tx = Some(control_reply_tx);
-
-                let mut group_commit_queues = persistence::GroupCommitQueueSet::new(
-                    self.index,
-                    self.shard.unwrap_or(0),
-                    &self.persistence_parameters,
-                    self.transaction_state.get_checktable().clone(),
-                );
-
-                self.total_time.start();
-                self.total_ptime.start();
-                loop {
-                    let mut packet;
-                    let mut from_input = false;
-
-                    // If a flush is needed at some point then spin waiting for packets until
-                    // then. If no flush is needed, then avoid going to sleep for 1ms because sleeps
-                    // and wakeups are expensive.
-                    let duration_until_flush = group_commit_queues.duration_until_flush();
-                    let spin_duration =
-                        duration_until_flush.unwrap_or(time::Duration::from_millis(1));
-                    let start = time::Instant::now();
-                    loop {
-                        if let Ok(p) = self.inject
-                            .take()
-                            .ok_or(mpsc::TryRecvError::Empty)
-                            .or_else(|_| chunked_replay_rx.try_recv())
-                            .or_else(|_| back_rx.try_recv())
-                            .or_else(|_| rx.try_recv())
-                        {
-                            packet = Some(p);
-                            break;
-                        }
-
-                        if let Ok(p) = input_rx.try_recv() {
-                            packet = Some(p);
-                            from_input = true;
-                            break;
-                        }
-
-                        if start.elapsed() >= spin_duration {
-                            packet = group_commit_queues.flush_if_necessary(&self.nodes);
-                            if packet.is_none() && self.has_buffered_replay_requests {
-                                packet = Some(box Packet::Spin);
-                            }
-                            break;
-                        }
-                    }
-
-                    // Block until the next packet arrives.
-                    if packet.is_none() {
-                        self.wait_time.start();
-                        let id = sel.wait();
-                        self.wait_time.stop();
-
-                        assert!(self.inject.is_none());
-                        let p = if id == rx_handle.id() {
-                            rx_handle.recv()
-                        } else if id == chunked_replay_rx_handle.id() {
-                            chunked_replay_rx_handle.recv()
-                        } else if id == back_rx_handle.id() {
-                            back_rx_handle.recv()
-                        } else if id == input_rx_handle.id() {
-                            from_input = true;
-                            input_rx_handle.recv()
-                        } else {
-                            unreachable!()
-                        };
-
-                        match p {
-                            Ok(m) => packet = Some(m),
-                            Err(_) => return,
-                        }
-                    }
-
-                    // Initialize tracer if necessary.
-                    if let Some(Some(&mut Some((_, ref mut tx @ None)))) =
-                        packet.as_mut().map(|m| m.tracer())
-                    {
-                        *tx = self.debug_tx
-                            .as_ref()
-                            .map(|tx| TraceSender::from_local(tx.clone()));
->>>>>>> 63faa748
                     }
                 } else {
                     self.handle(packet);
@@ -2378,6 +2098,8 @@
                     while let Some(p) = self.inject.take() {
                         self.handle(p);
                     }
+                } else if self.has_buffered_replay_requests {
+                    self.handle(box Packet::Spin);
                 }
                 KeepPolling
             }
