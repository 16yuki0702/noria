--- conflicted
+++ resolved
@@ -131,36 +131,14 @@
                 format!("soup-log-{}-{}.json", today, index.index())
             };
 
-            let base_nodes: HashSet<NodeAddress> = nodes
-                .iter()
-                .filter(|&(_, n)| n.borrow().is_internal())
-                .filter_map(|(na, n)| if let NodeOperator::Base(_) = **n.borrow() {
-                                Some(na)
-                            } else {
-                                None
-                            })
-                .collect();
-
-            let ingress_above_base: HashSet<NodeAddress> = nodes
-                .values()
-                .filter(|n| n.borrow().is_ingress())
-                .filter(|n| n.borrow().children().iter().any(|c| base_nodes.contains(c)))
-                .map(|n| n.borrow().local_addr().clone())
-                .collect();
-
-            persistence::GroupCommitQueue::new(&log_filename, ingress_above_base, params)
+            persistence::GroupCommitQueue::new(&log_filename, params)
         });
 
         Domain {
             _index: index,
-<<<<<<< HEAD
-            transaction_state: transactions::DomainState::new(index, &nodes, checktable, ts),
+            transaction_state: transactions::DomainState::new(index, checktable, ts),
             group_commit_queue,
             nodes,
-=======
-            transaction_state: transactions::DomainState::new(index, checktable, ts),
-            nodes: nodes,
->>>>>>> a335d51b
             state: StateMap::default(),
             log,
             not_ready,
@@ -525,18 +503,6 @@
                         use std::cell;
                         let addr = *node.local_addr().as_local();
                         self.not_ready.insert(addr);
-
-                        if self.group_commit_queue.is_some() && node.is_internal() {
-                            if let NodeOperator::Base(_) = *node {
-                                assert_eq!(parents.len(), 1);
-                                for p in &parents {
-                                    self.group_commit_queue
-                                        .as_mut()
-                                        .unwrap()
-                                        .add_persisted_ingress(p.clone().into());
-                                }
-                            };
-                        }
 
                         for p in parents {
                             self.nodes
@@ -1691,7 +1657,7 @@
                         }
                         Ok(m) => {
                             if self.group_commit_queue.is_some() &&
-                               self.group_commit_queue.as_mut().unwrap().should_persist(&m) {
+                               self.group_commit_queue.as_mut().unwrap().should_persist(&m, &self.nodes) {
                                 self.group_commit_queue
                                     .as_mut()
                                     .unwrap()
