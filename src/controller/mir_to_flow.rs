--- conflicted
+++ resolved
@@ -554,16 +554,7 @@
     // at this point in the codebase, so the `r2.a = r1.b` will join on the wrong `a` column.
     let left_join_col_id = projected_cols_left
         .iter()
-<<<<<<< HEAD
         .position(|lc| lc.name == on_left.first().unwrap().name)
-        .unwrap();
-
-    let right_join_col_id = projected_cols_right
-        .iter()
-        .position(|rc| rc.name == on_right.first().unwrap().name)
-        .unwrap();
-=======
-        .position(|lc| lc == on_left.first().unwrap())
         .expect(&format!(
             "missing left-side join column {:?} in {:?}",
             on_left.first().unwrap(),
@@ -571,13 +562,12 @@
         ));
     let right_join_col_id = projected_cols_right
         .iter()
-        .position(|rc| rc == on_right.first().unwrap())
+        .position(|rc| rc.name == on_right.first().unwrap().name)
         .expect(&format!(
             "missing right-side join column {:?} in {:?}",
             on_left.first().unwrap(),
             projected_cols_left
         ));
->>>>>>> d7dad6e7
 
     let join_config = projected_cols_left
         .iter()
