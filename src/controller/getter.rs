--- conflicted
+++ resolved
@@ -1,421 +1,6 @@
 use dataflow::backlog::{self, ReadHandle};
 use dataflow::prelude::*;
-<<<<<<< HEAD
-use dataflow::{self, checktable, LocalBypass, Readers};
-
-use std::cell::RefCell;
-use std::collections::HashMap;
-use std::io;
-use std::net::SocketAddr;
-use std::rc::Rc;
-
-pub(crate) type GetterRpc = Rc<RefCell<RpcClient<LocalOrNot<ReadQuery>, LocalOrNot<ReadReply>>>>;
-
-/// A request to read a specific key.
-#[derive(Serialize, Deserialize, Debug)]
-pub enum ReadQuery {
-    /// Read normally
-    Normal {
-        /// Where to read from
-        target: (NodeIndex, usize),
-        /// Keys to read with
-        keys: Vec<Vec<DataType>>,
-        /// Whether to block if a partial replay is triggered
-        block: bool,
-    },
-    /// Read and also get a checktable token
-    WithToken {
-        /// Where to read from
-        target: (NodeIndex, usize),
-        /// Keys to read with
-        keys: Vec<Vec<DataType>>,
-    },
-    /// Read the size of a leaf view
-    Size {
-        /// Where to read from
-        target: (NodeIndex, usize),
-    },
-}
-
-#[derive(Serialize, Deserialize)]
-pub(crate) enum LocalOrNot<T> {
-    Local(LocalBypass<T>),
-    Not(T),
-}
-
-impl<T> LocalOrNot<T> {
-    pub(crate) fn is_local(&self) -> bool {
-        if let LocalOrNot::Local(..) = *self {
-            true
-        } else {
-            false
-        }
-    }
-
-    pub(crate) fn make(t: T, local: bool) -> Self {
-        if local {
-            LocalOrNot::Local(LocalBypass::make(Box::new(t)))
-        } else {
-            LocalOrNot::Not(t)
-        }
-    }
-
-    pub(crate) unsafe fn take(self) -> T {
-        match self {
-            LocalOrNot::Local(l) => *l.take(),
-            LocalOrNot::Not(t) => t,
-        }
-    }
-}
-
-/// The contents of a specific key
-#[derive(Serialize, Deserialize, Debug)]
-pub enum ReadReply {
-    /// Read normally.
-    /// Errors if view isn't ready yet.
-    Normal(Result<Vec<Datas>, ()>),
-    /// Read and got checktable tokens.
-    /// Errors if view isn't ready yet.
-    WithToken(Result<Vec<(Datas, checktable::Token)>, ()>),
-    /// Read size of view
-    Size(usize),
-}
-
-/// Serializeable version of a `RemoteGetter`.
-#[derive(Clone, Debug, Serialize, Deserialize)]
-pub struct RemoteGetterBuilder {
-    pub(crate) node: NodeIndex,
-    pub(crate) columns: Vec<String>,
-    pub(crate) shards: Vec<(SocketAddr, bool)>,
-    // one per shard
-    pub(crate) local_ports: Vec<u16>,
-}
-
-impl RemoteGetterBuilder {
-    /// Build a `RemoteGetter` out of a `RemoteGetterBuilder`
-    pub(crate) fn build_exclusive(self) -> RemoteGetter<ExclusiveConnection> {
-        let conns = self.shards
-            .iter()
-            .map(move |&(ref addr, is_local)| {
-                Rc::new(RefCell::new(RpcClient::connect(addr, is_local).unwrap()))
-            })
-            .collect();
-
-        RemoteGetter {
-            node: self.node,
-            columns: self.columns,
-            shard_addrs: self.shards,
-            shards: conns,
-            exclusivity: ExclusiveConnection,
-        }
-    }
-
-    /// Set the local port to bind to when making the shared connection.
-    pub(crate) fn with_local_port(mut self, port: u16) -> RemoteGetterBuilder {
-        assert!(self.local_ports.is_empty());
-        self.local_ports = vec![port];
-        self
-    }
-
-    /// Build a `RemoteGetter` out of a `RemoteGetterBuilder`
-    pub(crate) fn build(
-        mut self,
-        rpcs: &mut HashMap<(SocketAddr, usize), GetterRpc>,
-    ) -> RemoteGetter<SharedConnection> {
-        let sports = &mut self.local_ports;
-        let conns = self.shards
-            .iter()
-            .enumerate()
-            .map(move |(shardi, &(ref addr, is_local))| {
-                use std::collections::hash_map::Entry;
-
-                // one entry per shard so that we can send sharded requests in parallel even if
-                // they happen to be targeting the same machine.
-                match rpcs.entry((*addr, shardi)) {
-                    Entry::Occupied(e) => Rc::clone(e.get()),
-                    Entry::Vacant(h) => {
-                        let c =
-                            RpcClient::connect_from(sports.get(shardi).map(|&p| p), addr, is_local)
-                                .unwrap();
-                        if shardi >= sports.len() {
-                            assert!(shardi == sports.len());
-                            sports.push(c.local_addr().unwrap().port());
-                        }
-
-                        let c = Rc::new(RefCell::new(c));
-                        h.insert(Rc::clone(&c));
-                        c
-                    }
-                }
-            })
-            .collect();
-
-        RemoteGetter {
-            node: self.node,
-            columns: self.columns,
-            shard_addrs: self.shards,
-            shards: conns,
-            exclusivity: SharedConnection,
-        }
-    }
-}
-
-/// Struct to query the contents of a materialized view.
-pub struct RemoteGetter<E = SharedConnection> {
-    node: NodeIndex,
-    columns: Vec<String>,
-    shards: Vec<GetterRpc>,
-    shard_addrs: Vec<(SocketAddr, bool)>,
-
-    #[allow(dead_code)]
-    exclusivity: E,
-}
-
-impl Clone for RemoteGetter<SharedConnection> {
-    fn clone(&self) -> Self {
-        RemoteGetter {
-            node: self.node,
-            columns: self.columns.clone(),
-            shards: self.shards.clone(),
-            shard_addrs: self.shard_addrs.clone(),
-            exclusivity: SharedConnection,
-        }
-    }
-}
-
-unsafe impl Send for RemoteGetter<ExclusiveConnection> {}
-
-impl RemoteGetter<SharedConnection> {
-    /// Change this getter into one with a dedicated connection the server so it can be sent across
-    /// threads.
-    pub fn into_exclusive(self) -> RemoteGetter<ExclusiveConnection> {
-        RemoteGetterBuilder {
-            node: self.node,
-            local_ports: vec![],
-            columns: self.columns,
-            shards: self.shard_addrs,
-        }.build_exclusive()
-    }
-}
-
-impl<E> RemoteGetter<E> {
-    /// Get the local address this getter is bound to.
-    pub fn local_addr(&self) -> io::Result<SocketAddr> {
-        self.shards[0].borrow().local_addr()
-    }
-
-    /// Return the column schema of the view this getter is associated with.
-    pub fn columns(&self) -> &[String] {
-        self.columns.as_slice()
-    }
-
-    /// Query for the size of a specific view.
-    pub fn len(&mut self) -> Result<usize, ()> {
-        if self.shards.len() == 1 {
-            let mut shard = self.shards[0].borrow_mut();
-            let is_local = shard.is_local();
-            let reply = shard
-                .send(&LocalOrNot::make(
-                    ReadQuery::Size {
-                        target: (self.node, 0),
-                    },
-                    is_local,
-                ))
-                .unwrap();
-            match unsafe { reply.take() } {
-                ReadReply::Size(rows) => Ok(rows),
-                _ => unreachable!(),
-            }
-        } else {
-            let shard_queries = 0..self.shards.len();
-
-            let len = shard_queries.into_iter().fold(0, |acc, shardi| {
-                let mut shard = self.shards[shardi].borrow_mut();
-                let is_local = shard.is_local();
-                let reply = shard
-                    .send(&LocalOrNot::make(
-                        ReadQuery::Size {
-                            target: (self.node, shardi),
-                        },
-                        is_local,
-                    ))
-                    .unwrap();
-
-                match unsafe { reply.take() } {
-                    ReadReply::Size(rows) => acc + rows,
-                    _ => unreachable!(),
-                }
-            });
-            Ok(len)
-        }
-    }
-
-    /// Query for the results for the given keys, optionally blocking if it is not yet available.
-    pub fn multi_lookup(
-        &mut self,
-        keys: Vec<Vec<DataType>>,
-        block: bool,
-    ) -> Result<Vec<Datas>, ()> {
-        if self.shards.len() == 1 {
-            let mut shard = self.shards[0].borrow_mut();
-            let is_local = shard.is_local();
-            let reply = shard
-                .send(&LocalOrNot::make(
-                    ReadQuery::Normal {
-                        target: (self.node, 0),
-                        keys,
-                        block,
-                    },
-                    is_local,
-                ))
-                .unwrap();
-            match unsafe { reply.take() } {
-                ReadReply::Normal(rows) => rows,
-                _ => unreachable!(),
-            }
-        } else {
-            assert!(keys.iter().all(|k| k.len() == 1));
-            let mut shard_queries = vec![Vec::new(); self.shards.len()];
-            for key in keys {
-                let shard = dataflow::shard_by(&key[0], self.shards.len(), 0);
-                shard_queries[shard].push(key);
-            }
-
-            let mut borrow_all: Vec<_> = self.shards.iter().map(|s| s.borrow_mut()).collect();
-
-            let qs: Vec<_> = borrow_all
-                .iter_mut()
-                .enumerate()
-                .filter_map(|(shardi, shard)| {
-                    use std::mem;
-
-                    if shard_queries[shardi].is_empty() {
-                        return None;
-                    }
-
-                    let is_local = shard.is_local();
-                    Some(
-                        shard
-                            .send_async(&LocalOrNot::make(
-                                ReadQuery::Normal {
-                                    target: (self.node, shardi),
-                                    keys: mem::replace(&mut shard_queries[shardi], Vec::new()),
-                                    block,
-                                },
-                                is_local,
-                            ))
-                            .unwrap(),
-                    )
-                })
-                .collect();
-
-            let mut err = false;
-            let rows = qs.into_iter()
-                .flat_map(|res| {
-                    let reply = res.wait().unwrap();
-                    match unsafe { reply.take() } {
-                        ReadReply::Normal(Ok(rows)) => rows,
-                        ReadReply::Normal(Err(())) => {
-                            err = true;
-                            Vec::new()
-                        }
-                        _ => unreachable!(),
-                    }
-                })
-                .collect();
-
-            if err {
-                Err(())
-            } else {
-                Ok(rows)
-            }
-        }
-    }
-
-    /// Query for the results for the given keys, optionally blocking if it is not yet available.
-    pub fn transactional_multi_lookup(
-        &mut self,
-        keys: Vec<Vec<DataType>>,
-    ) -> Result<Vec<(Datas, checktable::Token)>, ()> {
-        if self.shards.len() == 1 {
-            let mut shard = self.shards[0].borrow_mut();
-            let is_local = shard.is_local();
-            let reply = shard
-                .send(&LocalOrNot::make(
-                    ReadQuery::WithToken {
-                        target: (self.node, 0),
-                        keys,
-                    },
-                    is_local,
-                ))
-                .unwrap();
-            match unsafe { reply.take() } {
-                ReadReply::WithToken(rows) => rows,
-                _ => unreachable!(),
-            }
-        } else {
-            assert!(keys.iter().all(|k| k.len() == 1));
-            let mut shard_queries = vec![Vec::new(); self.shards.len()];
-            for key in keys {
-                let shard = dataflow::shard_by(&key[0], self.shards.len(), 0);
-                shard_queries[shard].push(key);
-            }
-
-            let mut err = false;
-            let rows = shard_queries
-                .into_iter()
-                .enumerate()
-                .flat_map(|(shardi, keys)| {
-                    let mut shard = self.shards[shardi].borrow_mut();
-                    let is_local = shard.is_local();
-                    let reply = shard
-                        .send(&LocalOrNot::make(
-                            ReadQuery::WithToken {
-                                target: (self.node, shardi),
-                                keys,
-                            },
-                            is_local,
-                        ))
-                        .unwrap();
-
-                    match unsafe { reply.take() } {
-                        ReadReply::WithToken(Ok(rows)) => rows,
-                        ReadReply::WithToken(Err(())) => {
-                            err = true;
-                            Vec::new()
-                        }
-                        _ => unreachable!(),
-                    }
-                })
-                .collect();
-            if err {
-                Err(())
-            } else {
-                Ok(rows)
-            }
-        }
-    }
-
-    /// Lookup a single key.
-    pub fn lookup(&mut self, key: &[DataType], block: bool) -> Result<Datas, ()> {
-        // TODO: Optimized version of this function?
-        self.multi_lookup(vec![Vec::from(key)], block)
-            .map(|rs| rs.into_iter().next().unwrap())
-    }
-
-    /// Do a transactional lookup for a single key.
-    pub fn transactional_lookup(
-        &mut self,
-        key: &[DataType],
-    ) -> Result<(Datas, checktable::Token), ()> {
-        // TODO: Optimized version of this function?
-        self.transactional_multi_lookup(vec![Vec::from(key)])
-            .map(|rs| rs.into_iter().next().unwrap())
-    }
-}
-=======
 use dataflow::Readers;
->>>>>>> 90c15d33
 
 /// A handle for looking up results in a materialized view.
 pub struct Getter {
