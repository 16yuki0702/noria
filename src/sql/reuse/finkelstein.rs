use sql::reuse::helpers::predicate_implication::complex_predicate_implies;
use sql::reuse::{ReuseConfiguration, ReuseType};
use sql::query_graph::{QueryGraph, QueryGraphEdge};
use sql::query_signature::Signature;

use std::vec::Vec;
use std::collections::HashMap;

pub struct Finkelstein;

/// Finkelstein reuse algorithm.
/// This algorithm checks if any existing query graphs are generalizations
/// of the query graph of the new query being added.
/// For Soup's purpose this algorithm is sometimes too strict as it only
/// considers reuse of final materializations, not intermediate ones.
impl ReuseConfiguration for Finkelstein {
    fn reuse_candidates<'a>(
        qg: &QueryGraph,
<<<<<<< HEAD
        query_graphs: &'a HashMap<u64, QueryGraph>,
    ) -> Vec<(ReuseType, &'a QueryGraph, u64)> {
        let mut reuse_candidates = Vec::new();
        for (k, existing_qg) in query_graphs {
=======
        query_graphs: &'a HashMap<u64, (QueryGraph, MirQuery)>,
    ) -> Vec<(ReuseType, (u64, &'a QueryGraph))> {
        let mut reuse_candidates = Vec::new();
        for (sig, &(ref existing_qg, _)) in query_graphs {
>>>>>>> 84e01c70
            if existing_qg
                .signature()
                .is_generalization_of(&qg.signature())
            {
                match Self::check_compatibility(&qg, existing_qg) {
                    Some(reuse) => {
                        // QGs are compatible, we can reuse `existing_qg` as part of `qg`!
<<<<<<< HEAD
                        reuse_candidates.push((reuse, existing_qg, k.clone()));
=======
                        reuse_candidates.push((reuse, (sig.clone(), existing_qg)));
>>>>>>> 84e01c70
                    }
                    None => (),
                }
            }
        }

        if reuse_candidates.len() > 0 {
            vec![Self::choose_best_option(reuse_candidates)]
        } else {
            reuse_candidates
        }
    }
}

impl Finkelstein {
    fn choose_best_option<'a>(
<<<<<<< HEAD
        options: Vec<(ReuseType, &'a QueryGraph, u64)>,
    ) -> (ReuseType, &'a QueryGraph, u64) {
        let mut best_choice = None;
        let mut best_score = 0;

        for (o, qg, k) in options {
=======
        options: Vec<(ReuseType, (u64, &'a QueryGraph))>,
    ) -> (ReuseType, (u64, &'a QueryGraph)) {
        let mut best_choice = None;
        let mut best_score = 0;

        for (o, (sig, qg)) in options {
>>>>>>> 84e01c70
            let mut score = 0;

            // crude scoring: direct extension always preferrable over backjoins; reusing larger
            // queries is also preferrable as they are likely to cover a larger fraction of the new
            // query's nodes. Edges (group by, join) count for more than extra relations.
            match o {
                ReuseType::DirectExtension => {
                    score += 2 * qg.relations.len() + 4 * qg.edges.len() + 10;
                }
                ReuseType::BackjoinRequired(_) => {
                    score += qg.relations.len() + 3 * qg.edges.len();
                }
                _ => unreachable!(),
            }

            if score > best_score {
                best_score = score;
<<<<<<< HEAD
                best_choice = Some((o, qg, k));
=======
                best_choice = Some((o, (sig, qg)));
>>>>>>> 84e01c70
            }
        }

        assert!(best_score > 0);

        best_choice.unwrap()
    }

    fn check_compatibility(new_qg: &QueryGraph, existing_qg: &QueryGraph) -> Option<ReuseType> {
        // 1. NQG's nodes is subset of EQG's nodes
        // -- already established via signature check
        // 2. NQG's attributes is subset of NQG's edges
        // -- already established via signature check
        assert!(
            existing_qg
                .signature()
                .is_generalization_of(&new_qg.signature())
        );

        // 3. NQC's edges are superset of EQG's
        //    (N.B.: this does not yet consider the relationships of the edge predicates; we do that
        //    below in the next step.)
        for e in &existing_qg.edges {
            if !new_qg.edges.contains_key(e.0) {
                return None;
            }
        }

        // 4. NQG's predicates imply EQG's
        //   4a. on nodes
        for (name, ex_qgn) in &existing_qg.relations {
            let new_qgn = &new_qg.relations[name];

            // iterate over predicates and ensure that each matching
            // one on the existing QG is implied by the new one
            for ep in &ex_qgn.predicates {
                let mut matched = false;

                for np in &new_qgn.predicates {
                    if complex_predicate_implies(np, ep) {
                        matched = true;
                        break;
                    }
                }
                if !matched {
                    // We found no matching predicate for np, so we give up now.
                    // trace!(log, "Failed: no matching predicate for {:#?}", ep);
                    return None;
                }
            }
        }
        //   4b. on edges
        for (srcdst, ex_qge) in &existing_qg.edges {
            let new_qge = &new_qg.edges[srcdst];

            match *ex_qge {
                QueryGraphEdge::GroupBy(ref ex_columns) => {
                    match *new_qge {
                        QueryGraphEdge::GroupBy(ref new_columns) => {
                            // GroupBy implication holds if the new QG groups by the same columns as
                            // the original one, or by a *superset* (as we can always apply more
                            // grouped operatinos on top of earlier ones)
                            if new_columns.len() < ex_columns.len() {
                                // more columns in existing QG's GroupBy, so we're done
                                return None;
                            }
                            for ex_col in ex_columns {
                                // EQG groups by a column that we don't group by, so we can't reuse
                                if !new_columns.contains(ex_col) {
                                    return None;
                                }
                            }
                        }
                        // If there is no matching GroupBy edge, we cannot reuse
                        _ => return None,
                    }
                }
                QueryGraphEdge::Join(_) => {
                    match *new_qge {
                        QueryGraphEdge::Join(_) => {}
                        // If there is no matching Join edge, we cannot reuse
                        _ => return None,
                    }
                }
                QueryGraphEdge::LeftJoin(_) => {
                    match *new_qge {
                        QueryGraphEdge::LeftJoin(_) => {}
                        // If there is no matching LeftJoin edge, we cannot reuse
                        _ => return None,
                    }
                }
            }
        }

        // we don't need to check projected columns to reuse a prefix of the query
        return Some(ReuseType::DirectExtension);

        // 5. Consider projected columns
        //   5a. NQG projects a subset of EQG's edges --> can use directly
        // for (name, ex_qgn) in &existing_qg.relations {
        //     let new_qgn = &new_qg.relations[name];

        //     // does EQG already have *all* the columns we project?
        //     let all_projected = new_qgn
        //         .columns
        //         .iter()
        //         .all(|nc| ex_qgn.columns.contains(nc));
        //     if all_projected {
        //         // if so, super -- we can extend directly
        //         return Some(ReuseType::DirectExtension);
        //     } else {
        //         if name == "computed_columns" {
        //             // NQG has some extra columns, and they're computed ones
        //             // (i.e., grouped/function columns).
        //             // We can recompute those, but not via a backjoin.
        //             // TODO(malte): be cleverer about this situation
        //             return None;
        //         }

        //         // find the extra columns in the EQG to identify backjoins required
        //         let backjoin_tables: Vec<_> = new_qgn
        //             .columns
        //             .iter()
        //             .filter(|nc| !ex_qgn.columns.contains(nc) && nc.table.is_some())
        //             .map(|c| Table::from(c.table.as_ref().unwrap().as_str()))
        //             .collect();

        //         if backjoin_tables.len() > 0 {
        //             return Some(ReuseType::BackjoinRequired(backjoin_tables));
        //         } else {
        //             panic!("expected to find some backjoin tables!");
        //         }
        //     }
        // }
        // XXX(malte):  5b. NQG projects a superset of EQG's edges --> need backjoin

        // XXX(malte): should this be a positive? If so, what?
        // None
    }
}<|MERGE_RESOLUTION|>--- conflicted
+++ resolved
@@ -16,17 +16,10 @@
 impl ReuseConfiguration for Finkelstein {
     fn reuse_candidates<'a>(
         qg: &QueryGraph,
-<<<<<<< HEAD
-        query_graphs: &'a HashMap<u64, QueryGraph>,
-    ) -> Vec<(ReuseType, &'a QueryGraph, u64)> {
-        let mut reuse_candidates = Vec::new();
-        for (k, existing_qg) in query_graphs {
-=======
         query_graphs: &'a HashMap<u64, (QueryGraph, MirQuery)>,
     ) -> Vec<(ReuseType, (u64, &'a QueryGraph))> {
         let mut reuse_candidates = Vec::new();
         for (sig, &(ref existing_qg, _)) in query_graphs {
->>>>>>> 84e01c70
             if existing_qg
                 .signature()
                 .is_generalization_of(&qg.signature())
@@ -34,11 +27,7 @@
                 match Self::check_compatibility(&qg, existing_qg) {
                     Some(reuse) => {
                         // QGs are compatible, we can reuse `existing_qg` as part of `qg`!
-<<<<<<< HEAD
-                        reuse_candidates.push((reuse, existing_qg, k.clone()));
-=======
                         reuse_candidates.push((reuse, (sig.clone(), existing_qg)));
->>>>>>> 84e01c70
                     }
                     None => (),
                 }
@@ -55,21 +44,12 @@
 
 impl Finkelstein {
     fn choose_best_option<'a>(
-<<<<<<< HEAD
-        options: Vec<(ReuseType, &'a QueryGraph, u64)>,
-    ) -> (ReuseType, &'a QueryGraph, u64) {
-        let mut best_choice = None;
-        let mut best_score = 0;
-
-        for (o, qg, k) in options {
-=======
         options: Vec<(ReuseType, (u64, &'a QueryGraph))>,
     ) -> (ReuseType, (u64, &'a QueryGraph)) {
         let mut best_choice = None;
         let mut best_score = 0;
 
         for (o, (sig, qg)) in options {
->>>>>>> 84e01c70
             let mut score = 0;
 
             // crude scoring: direct extension always preferrable over backjoins; reusing larger
@@ -87,11 +67,7 @@
 
             if score > best_score {
                 best_score = score;
-<<<<<<< HEAD
-                best_choice = Some((o, qg, k));
-=======
                 best_choice = Some((o, (sig, qg)));
->>>>>>> 84e01c70
             }
         }
 
