--- conflicted
+++ resolved
@@ -152,19 +152,10 @@
                     });
                 }
 
-<<<<<<< HEAD
-                if !block {
-                    // trigger backfills for all the keys we missed on for later
-                    for key in &keys {
-                        if !key.is_empty() {
-                            reader.trigger(key, uid);
-                        }
-=======
                 // trigger backfills for all the keys we missed on for later
                 for key in &keys {
                     if !key.is_empty() {
-                        reader.trigger(key);
->>>>>>> 1355fcf1
+                        reader.trigger(key, uid);
                     }
                 }
 
