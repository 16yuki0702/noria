--- conflicted
+++ resolved
@@ -1094,13 +1094,9 @@
                            "tag" => tag.id(),
                            "key" => format!("{:?}", key)
                         );
-<<<<<<< HEAD
+                        self.total_replay_time.start();
                         self.seed_replay(id, tag, &key[..], sends, executor);
-=======
-                        self.total_replay_time.start();
-                        self.seed_replay(tag, &key[..], sends, executor);
                         self.total_replay_time.stop();
->>>>>>> 14a6110c
                     }
                     Packet::StartReplay { tag, from } => {
                         use std::thread;
