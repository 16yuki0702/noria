--- conflicted
+++ resolved
@@ -1525,13 +1525,8 @@
                             *min_provenance,
                         );
                     },
-<<<<<<< HEAD
-                    Packet::ResumeAt { addr_labels, provenance } => {
-                        println!("D{}.{}: ResumeAt {:?} {:?}", self.index.index(), self.shard.unwrap_or(0), addr_labels, provenance);
-=======
                     Packet::ResumeAt { addr_labels, min_provenance, targets } => {
                         println!("D{}: ResumeAt {:?} {:?} {:?}", self.index.index(), addr_labels, min_provenance, targets);
->>>>>>> f8e00d15
                         // the domain should have one egress node to resume from
                         //
                         // update its node state so it knows where to resume from for each child.
