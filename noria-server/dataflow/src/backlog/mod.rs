--- conflicted
+++ resolved
@@ -8,25 +8,19 @@
 use std::sync::Mutex;
 
 /// Allocate a new end-user facing result table.
-<<<<<<< HEAD
-pub(crate) fn new(
+crate fn new(
     srmap: bool,
     cols: usize,
     key: &[usize],
     uid: usize,
 ) -> (SingleReadHandle, WriteHandle) {
     new_inner(srmap, cols, key, None, uid)
-=======
-crate fn new(cols: usize, key: &[usize]) -> (SingleReadHandle, WriteHandle) {
-    new_inner(cols, key, None)
->>>>>>> 758821f9
 }
 
 /// Allocate a new partially materialized end-user facing result table.
 ///
 /// Misses in this table will call `trigger` to populate the entry, and retry until successful.
-<<<<<<< HEAD
-pub(crate) fn new_partial<F>(
+crate fn new_partial<F>(
     srmap: bool,
     cols: usize,
     key: &[usize],
@@ -34,12 +28,7 @@
     uid: usize,
 ) -> (SingleReadHandle, WriteHandle)
 where
-    F: Fn(&[DataType], Option<usize>) + 'static + Send + Sync,
-=======
-crate fn new_partial<F>(cols: usize, key: &[usize], trigger: F) -> (SingleReadHandle, WriteHandle)
-where
-    F: Fn(&[DataType]) -> bool + 'static + Send + Sync,
->>>>>>> 758821f9
+    F: Fn(&[DataType], Option<usize>) -> bool + 'static + Send + Sync,
 {
     new_inner(srmap, cols, key, Some(Arc::new(trigger)), uid)
 }
@@ -48,12 +37,8 @@
     srmap: bool,
     cols: usize,
     key: &[usize],
-<<<<<<< HEAD
-    trigger: Option<Arc<Fn(&[DataType], Option<usize>) + Send + Sync>>,
+    trigger: Option<Arc<Fn(&[DataType], Option<usize>) -> bool + Send + Sync>>,
     uid: usize,
-=======
-    trigger: Option<Arc<Fn(&[DataType]) -> bool + Send + Sync>>,
->>>>>>> 758821f9
 ) -> (SingleReadHandle, WriteHandle) {
     let contiguous = {
         let mut contiguous = true;
@@ -92,7 +77,6 @@
         }};
     }
 
-<<<<<<< HEAD
     if srmap {
         println!("creating new srmap");
         let (r, w) = match (key.len(), srmap) {
@@ -109,7 +93,7 @@
             handleSR: Some(w),
             srmap: true,
             key: Vec::from(key),
-            cols: cols,
+            cols,
             contiguous,
             mem_size: 0,
             uid: uid,
@@ -119,7 +103,7 @@
             handle: None,
             handleSR: Some(r),
             srmap: true,
-            trigger: trigger,
+            trigger,
             key: Vec::from(key),
             uid: uid,
         };
@@ -140,7 +124,7 @@
             handleSR: None,
             srmap: false,
             key: Vec::from(key),
-            cols: cols,
+            cols,
             contiguous,
             mem_size: 0,
             uid: uid,
@@ -150,37 +134,13 @@
             handle: Some(r),
             handleSR: None,
             srmap: false,
-            trigger: trigger,
+            trigger,
             key: Vec::from(key),
             uid: uid,
         };
 
         (r, w)
     }
-=======
-    let (r, w) = match key.len() {
-        0 => unreachable!(),
-        1 => make!(Single),
-        2 => make!(Double),
-        _ => make!(Many),
-    };
-
-    let w = WriteHandle {
-        partial: trigger.is_some(),
-        handle: w,
-        key: Vec::from(key),
-        cols,
-        contiguous,
-        mem_size: 0,
-    };
-    let r = SingleReadHandle {
-        handle: r,
-        trigger,
-        key: Vec::from(key),
-    };
-
-    (r, w)
->>>>>>> 758821f9
 }
 
 mod multir;
@@ -209,15 +169,10 @@
     }
 }
 
-<<<<<<< HEAD
-pub(crate) struct WriteHandle {
+crate struct WriteHandle {
     handle: Option<multiw::Handle>,
     handleSR: Option<multiw_sr::Handle>,
     srmap: bool,
-=======
-crate struct WriteHandle {
-    handle: multiw::Handle,
->>>>>>> 758821f9
     partial: bool,
     cols: usize,
     key: Vec<usize>,
@@ -231,19 +186,13 @@
     handle: &'a mut WriteHandle,
     key: Key<'a>,
 }
-<<<<<<< HEAD
-pub(crate) struct WriteHandleEntry<'a> {
+crate struct WriteHandleEntry<'a> {
     handle: &'a mut WriteHandle,
-=======
-crate struct WriteHandleEntry<'a> {
-    handle: &'a WriteHandle,
->>>>>>> 758821f9
     key: Key<'a>,
 }
 
 impl<'a> MutWriteHandleEntry<'a> {
-<<<<<<< HEAD
-    pub fn mark_filled(&mut self) {
+    crate fn mark_filled(&mut self) {
         let handle = &mut self.handle.handleSR;
         match handle {
             Some(hand) => {
@@ -260,7 +209,7 @@
         }
     }
 
-    pub fn mark_hole(&mut self) {
+    crate fn mark_hole(&mut self) {
         let handle = &mut self.handle.handleSR;
         println!("mark hole");
         match handle {
@@ -276,40 +225,11 @@
             }
             None => {}
         }
-=======
-    crate fn mark_filled(self) {
-        if let Some((None, _)) = self
-            .handle
-            .handle
-            .meta_get_and(Cow::Borrowed(&*self.key), |rs| rs.is_empty())
-        {
-            self.handle.handle.clear(self.key)
-        } else {
-            unreachable!("attempted to fill already-filled key");
-        }
-    }
-
-    crate fn mark_hole(self) {
-        let size = self
-            .handle
-            .handle
-            .meta_get_and(Cow::Borrowed(&*self.key), |rs| {
-                rs.iter().map(|r| r.deep_size_of()).sum()
-            })
-            .map(|r| r.0.unwrap_or(0))
-            .unwrap_or(0);
-        self.handle.mem_size = self.handle.mem_size.checked_sub(size as usize).unwrap();
-        self.handle.handle.empty(self.key)
->>>>>>> 758821f9
     }
 }
 
 impl<'a> WriteHandleEntry<'a> {
-<<<<<<< HEAD
-    pub(crate) fn try_find_and<F, T>(&mut self, mut then: F) -> Result<(Option<T>, i64), ()>
-=======
-    crate fn try_find_and<F, T>(self, mut then: F) -> Result<(Option<T>, i64), ()>
->>>>>>> 758821f9
+    crate fn try_find_and<F, T>(&mut self, mut then: F) -> Result<(Option<T>, i64), ()>
     where
         F: FnMut(&[Vec<DataType>]) -> T,
     {
@@ -363,8 +283,7 @@
 }
 
 impl WriteHandle {
-<<<<<<< HEAD
-    pub(crate) fn clone_new_user(
+    crate fn clone_new_user(
         &mut self,
         r: &mut SingleReadHandle,
     ) -> Option<(SingleReadHandle, WriteHandle)> {
@@ -395,10 +314,10 @@
         }
     }
 
-    pub(crate) fn clone_new_user_partial(
+    crate fn clone_new_user_partial(
         &mut self,
         r: &mut SingleReadHandle,
-        trigger: Option<Arc<Fn(&[DataType], Option<usize>) + Send + Sync>>,
+        trigger: Option<Arc<Fn(&[DataType], Option<usize>) -> bool + Send + Sync>>,
     ) -> Option<(SingleReadHandle, WriteHandle)> {
         if self.srmap {
             let handle = &mut self.handleSR;
@@ -427,10 +346,7 @@
         }
     }
 
-    pub(crate) fn clone(
-        &mut self,
-        r: &mut SingleReadHandle,
-    ) -> Option<(SingleReadHandle, WriteHandle)> {
+    crate fn clone(&mut self, r: &mut SingleReadHandle) -> Option<(SingleReadHandle, WriteHandle)> {
         if self.srmap {
             let handle = &mut self.handleSR;
             match handle {
@@ -461,10 +377,7 @@
         }
     }
 
-    pub(crate) fn mut_with_key<'a, K>(&'a mut self, key: K) -> MutWriteHandleEntry<'a>
-=======
     crate fn mut_with_key<'a, K>(&'a mut self, key: K) -> MutWriteHandleEntry<'a>
->>>>>>> 758821f9
     where
         K: Into<Key<'a>>,
     {
@@ -474,11 +387,7 @@
         }
     }
 
-<<<<<<< HEAD
-    pub(crate) fn with_key<'a, K>(&'a mut self, key: K) -> WriteHandleEntry<'a>
-=======
-    crate fn with_key<'a, K>(&'a self, key: K) -> WriteHandleEntry<'a>
->>>>>>> 758821f9
+    crate fn with_key<'a, K>(&'a mut self, key: K) -> WriteHandleEntry<'a>
     where
         K: Into<Key<'a>>,
     {
@@ -497,11 +406,7 @@
         self.mut_with_key(key)
     }
 
-<<<<<<< HEAD
-    pub(crate) fn entry_from_record<'a, R>(&'a mut self, record: R) -> WriteHandleEntry<'a>
-=======
-    crate fn entry_from_record<'a, R>(&'a self, record: R) -> WriteHandleEntry<'a>
->>>>>>> 758821f9
+    crate fn entry_from_record<'a, R>(&'a mut self, record: R) -> WriteHandleEntry<'a>
     where
         R: Into<Cow<'a, [DataType]>>,
     {
@@ -509,8 +414,7 @@
         self.with_key(key)
     }
 
-<<<<<<< HEAD
-    pub(crate) fn swap(&mut self) {
+    crate fn swap(&mut self) {
         if self.srmap {
             let handle = &mut self.handleSR;
             match handle {
@@ -528,20 +432,12 @@
                 None => {}
             }
         }
-=======
-    crate fn swap(&mut self) {
-        self.handle.refresh();
->>>>>>> 758821f9
     }
 
     /// Add a new set of records to the backlog.
     ///
     /// These will be made visible to readers after the next call to `swap()`.
-<<<<<<< HEAD
-    pub(crate) fn add<I>(&mut self, rs: I, id: Option<usize>)
-=======
-    crate fn add<I>(&mut self, rs: I)
->>>>>>> 758821f9
+    crate fn add<I>(&mut self, rs: I, id: Option<usize>)
     where
         I: IntoIterator<Item = Record>,
     {
@@ -587,8 +483,7 @@
 
     /// Evict `count` randomly selected keys from state and return them along with the number of
     /// bytes that will be freed once the underlying `evmap` applies the operation.
-<<<<<<< HEAD
-    pub fn evict_random_key(&mut self, rng: &mut ThreadRng) -> u64 {
+    crate fn evict_random_key(&mut self, rng: &mut ThreadRng) -> u64 {
         if self.srmap {
             let handle = &mut self.handleSR;
             match handle {
@@ -602,8 +497,7 @@
                         match hand.empty_at_index(rng.gen()) {
                             None => (),
                             Some(vs) => {
-                                let size: u64 =
-                                    vs.into_iter().map(|r| r.deep_size_of() as u64).sum();
+                                let size: u64 = vs.iter().map(|r| r.deep_size_of() as u64).sum();
                                 bytes_to_be_freed += size;
                             }
                         }
@@ -629,8 +523,7 @@
                         match hand.empty_at_index(rng.gen()) {
                             None => (),
                             Some(vs) => {
-                                let size: u64 =
-                                    vs.into_iter().map(|r| r.deep_size_of() as u64).sum();
+                                let size: u64 = vs.iter().map(|r| r.deep_size_of() as u64).sum();
                                 bytes_to_be_freed += size;
                             }
                         }
@@ -640,20 +533,6 @@
                             .unwrap();
                     }
                     bytes_to_be_freed
-=======
-    crate fn evict_random_key(&mut self, rng: &mut ThreadRng) -> u64 {
-        let mut bytes_to_be_freed = 0;
-        if self.mem_size > 0 {
-            if self.handle.is_empty() {
-                unreachable!("mem size is {}, but map is empty", self.mem_size);
-            }
-
-            match self.handle.empty_at_index(rng.gen()) {
-                None => (),
-                Some(vs) => {
-                    let size: u64 = vs.iter().map(|r| r.deep_size_of() as u64).sum();
-                    bytes_to_be_freed += size;
->>>>>>> 758821f9
                 }
                 None => 0,
             }
@@ -661,8 +540,10 @@
     }
 
     crate fn clear(&mut self) {
-        self.mem_size = 0;
-        self.handle.purge();
+        if let Some(ref mut h) = self.handle {
+            self.mem_size = 0;
+            h.purge();
+        }
     }
 }
 
@@ -681,15 +562,10 @@
 /// Handle to get the state of a single shard of a reader.
 #[derive(Clone)]
 pub struct SingleReadHandle {
-<<<<<<< HEAD
     handle: Option<multir::Handle>,
     handleSR: Option<multir_sr::Handle>,
     srmap: bool,
-    trigger: Option<Arc<Fn(&[DataType], Option<usize>) + Send + Sync>>,
-=======
-    handle: multir::Handle,
-    trigger: Option<Arc<Fn(&[DataType]) -> bool + Send + Sync>>,
->>>>>>> 758821f9
+    trigger: Option<Arc<Fn(&[DataType], Option<usize>) -> bool + Send + Sync>>,
     key: Vec<usize>,
     pub uid: usize,
 }
@@ -710,13 +586,13 @@
         &mut self,
         r: multir_sr::Handle,
         uid: usize,
-        trigger: Option<Arc<Fn(&[DataType], Option<usize>) + Send + Sync>>,
+        trigger: Option<Arc<Fn(&[DataType], Option<usize>) -> bool + Send + Sync>>,
     ) -> SingleReadHandle {
         SingleReadHandle {
             handle: None,
             handleSR: Some(r),
             srmap: true,
-            trigger: trigger,
+            trigger,
             key: self.key.clone(),
             uid: uid.clone(),
         }
@@ -738,22 +614,14 @@
     }
 
     /// Trigger a replay of a missing key from a partially materialized view.
-<<<<<<< HEAD
-    pub fn trigger(&self, key: &[DataType], id: Option<usize>) {
-=======
-    pub fn trigger(&self, key: &[DataType]) -> bool {
->>>>>>> 758821f9
+    pub fn trigger(&self, key: &[DataType], id: Option<usize>) -> bool {
         assert!(
             self.trigger.is_some(),
             "tried to trigger a replay for a fully materialized view"
         );
 
         // trigger a replay to populate
-<<<<<<< HEAD
-        (*self.trigger.as_ref().unwrap())(key, id);
-=======
-        (*self.trigger.as_ref().unwrap())(key)
->>>>>>> 758821f9
+        (*self.trigger.as_ref().unwrap())(key, id)
     }
 
     /// Find all entries that matched the given conditions.
@@ -806,8 +674,6 @@
         }
     }
 
-<<<<<<< HEAD
-    #[allow(dead_code)]
     pub fn len(&mut self) -> usize {
         if self.srmap {
             let handle = &mut self.handleSR;
@@ -824,113 +690,8 @@
         }
     }
 
-    /// Count the number of rows in the reader.
-    /// This is a potentially very costly operation, since it will
-    /// hold up writers until all rows are iterated through.
-    pub fn count_rows(&self) -> usize {
-        let mut nrows = 0;
-        if self.srmap {
-            let handle = &self.handleSR;
-            match handle {
-                Some(hand) => {
-                    hand.for_each(|v| nrows += v.len());
-                    nrows
-                }
-                None => 0,
-            }
-        } else {
-            let handle = &self.handle;
-            match handle {
-                Some(hand) => {
-                    hand.for_each(|v| nrows += v.len());
-                    nrows
-                }
-                None => 0,
-            }
-        }
-    }
-}
-
-#[derive(Clone)]
-pub enum ReadHandle {
-    Sharded(Vec<Option<SingleReadHandle>>),
-    Singleton(Option<SingleReadHandle>),
-}
-
-impl ReadHandle {
-    /// Find all entries that matched the given conditions.
-    ///
-    /// Returned records are passed to `then` before being returned.
-    ///
-    /// Note that not all writes will be included with this read -- only those that have been
-    /// swapped in by the writer.
-    ///
-    /// A hole in partially materialized state is returned as `Ok((None, _))`.
-    pub fn try_find_and<F, T>(&mut self, key: &[DataType], then: F) -> Result<(Option<T>, i64), ()>
-    where
-        F: FnMut(&[Vec<DataType>]) -> T,
-    {
-        match *self {
-            // ReadHandle::Sharded(ref mut shards) => {
-            //     assert_eq!(key.len(), 1);
-            //     match shards[::shard_by(&key[0], shards.len())] {
-            //         Some(ref mut inner) => {
-            //             inner.try_find_and(key, then)
-            //         },
-            //         None => {panic!("shouldn't happen")}
-            //     }
-            // }
-            ReadHandle::Singleton(ref mut srh) => match srh {
-                Some(inner) => {
-                    let res = inner.try_find_and(key, then);
-                    res
-                }
-                _ => panic!("unimplemented"),
-            },
-            _ => panic!("can't get this to compile"),
-        }
-    }
-
-    pub fn len(&mut self) -> usize {
-        match *self {
-            // ReadHandle::Sharded(ref shards) => {
-            //     shards.iter().map(|s| s.as_ref().unwrap().len()).sum()
-            // }
-            ReadHandle::Singleton(ref mut srh) => match srh {
-                Some(ref mut inner) => inner.len(),
-                None => panic!("unimplemented"),
-            },
-            _ => panic!("couldn't get this to compile"),
-        }
-    }
-
-    pub fn set_single_handle(&mut self, shard: Option<usize>, handle: SingleReadHandle) {
-        match (self, shard) {
-            (&mut ReadHandle::Singleton(ref mut srh), None) => {
-                *srh = Some(handle);
-            }
-            (&mut ReadHandle::Sharded(ref mut rhs), None) => {
-                // when ::SHARDS == 1, sharded domains think they're unsharded
-                assert_eq!(rhs.len(), 1);
-                let srh = rhs.get_mut(0).unwrap();
-                assert!(srh.is_none());
-                *srh = Some(handle)
-            }
-            (&mut ReadHandle::Sharded(ref mut rhs), Some(shard)) => {
-                let srh = rhs.get_mut(shard).unwrap();
-                assert!(srh.is_none());
-                *srh = Some(handle)
-            }
-            _ => unreachable!(),
-        }
-=======
-    pub fn len(&self) -> usize {
-        self.handle.len()
-    }
-
-    pub fn is_empty(&self) -> bool {
-        self.handle.len() == 0
->>>>>>> 758821f9
+    pub fn is_empty(&mut self) -> bool {
+        self.len() == 0
     }
 }
 
@@ -1064,7 +825,6 @@
             .unwrap()
             .0
             .unwrap());
-<<<<<<< HEAD
     }
 
     #[test]
@@ -1093,8 +853,6 @@
         // assert_eq!(r2.try_find_and(&a[0..1], |rs| rs.len()).unwrap().0, Some(1));
         // assert_eq!(r2.try_find_and(&b[0..1], |rs| rs.len()).unwrap().0, Some(1));
         // assert_eq!(r3.try_find_and(&b[0..1], |rs| rs.len()).unwrap().0, Some(0));
-=======
->>>>>>> 758821f9
     }
 
     #[test]
