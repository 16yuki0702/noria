--- conflicted
+++ resolved
@@ -25,7 +25,10 @@
     min_label_to_send: HashMap<ReplicaAddr, usize>,
     /// The provenance of the last packet send to each node
     last_provenance: HashMap<ReplicaAddr, Provenance>,
-<<<<<<< HEAD
+    /// Target provenances to hit as we're generating new messages
+    targets: Vec<Provenance>,
+    /// Buffered messages per parent for when we can't hit the next target provenance
+    parent_buffer: HashMap<ReplicaAddr, Vec<(usize, Box<Packet>)>>,
 
     /// Number of shards each message is sharded into by author id
     #[serde(skip_serializing)]
@@ -57,18 +60,14 @@
             payloads: Default::default(),
             min_label_to_send: Default::default(),
             last_provenance: Default::default(),
+            targets: Default::default(),
+            parent_buffer: Default::default(),
             shards_hist: None,
             id_size_hist: None,
             data_size_hist: None,
             start: None,
         }
     }
-=======
-    /// Target provenances to hit as we're generating new messages
-    targets: Vec<Provenance>,
-    /// Buffered messages per parent for when we can't hit the next target provenance
-    parent_buffer: HashMap<ReplicaAddr, Vec<(usize, Box<Packet>)>>,
->>>>>>> f0790472
 }
 
 impl Clone for Sharder {
@@ -85,12 +84,9 @@
             payloads: self.payloads.clone(),
             min_label_to_send: self.min_label_to_send.clone(),
             last_provenance: self.last_provenance.clone(),
-<<<<<<< HEAD
-            ..Default::default()
-=======
             targets: self.targets.clone(),
             parent_buffer: self.parent_buffer.clone(),
->>>>>>> f0790472
+            ..Default::default()
         }
     }
 }
@@ -109,12 +105,9 @@
             payloads: Default::default(),
             min_label_to_send: Default::default(),
             last_provenance: Default::default(),
-<<<<<<< HEAD
-            ..Default::default()
-=======
             targets: Default::default(),
             parent_buffer: Default::default(),
->>>>>>> f0790472
+            ..Default::default()
         }
     }
 
@@ -131,12 +124,9 @@
             payloads: self.payloads.clone(),
             min_label_to_send: self.min_label_to_send.clone(),
             last_provenance: self.last_provenance.clone(),
-<<<<<<< HEAD
-            ..Default::default()
-=======
             targets: self.targets.clone(),
             parent_buffer: self.parent_buffer.clone(),
->>>>>>> f0790472
+            ..Default::default()
         }
 
     }
@@ -233,7 +223,6 @@
             _ => unreachable!(),
         };
 
-<<<<<<< HEAD
         if !is_replay {
             let h = self.shards_hist.as_mut().unwrap();
             if h.record(self.sharded.len() as u64).is_err() {
@@ -242,8 +231,6 @@
             }
         }
 
-=======
->>>>>>> f0790472
         for (i, &mut (dst, addr)) in self.txs.iter_mut().enumerate() {
             if let Some(mut shard) = self.sharded.remove(i) {
                 // Don't send messages that are not at least the min label to send.
