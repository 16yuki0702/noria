--- conflicted
+++ resolved
@@ -136,24 +136,14 @@
             m.link_mut().src = unsafe { LocalNodeIndex::make(shard as u32) };
             m.link_mut().dst = tx.local;
 
-<<<<<<< HEAD
             // println!(
-            //     "SEND PACKET {} #{} -> {} {:?}",
+            //     "SEND PACKET {} #{} -> D{}.{} {:?}",
             //     mtype,
             //     label,
-            //     tx.node.index(),
+            //     tx.dest.0.index(),
+            //     tx.dest.1,
             //     m.id().as_ref().unwrap(),
             // );
-=======
-            println!(
-                "SEND PACKET {} #{} -> D{}.{} {:?}",
-                mtype,
-                label,
-                tx.dest.0.index(),
-                tx.dest.1,
-                m.id().as_ref().unwrap(),
-            );
->>>>>>> f0790472
 
             // TODO(ygina): don't clone the last send
             output.entry(tx.dest).or_default().push_back(m);
