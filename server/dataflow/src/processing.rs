--- conflicted
+++ resolved
@@ -82,15 +82,10 @@
 pub(crate) enum ReplayContext<'a> {
     None,
     Partial {
-<<<<<<< HEAD
-        key_cols: Vec<usize>,
-        keys: HashSet<Vec<DataType>>,
+        key_cols: &'a [usize],
+        keys: &'a HashSet<Vec<DataType>>,
         requesting_shard: usize,
         tag: Tag,
-=======
-        key_cols: &'a [usize],
-        keys: &'a HashSet<Vec<DataType>>,
->>>>>>> 020d2cc4
         unishard: bool,
     },
     Full {
