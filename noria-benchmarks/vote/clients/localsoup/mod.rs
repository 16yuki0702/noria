--- conflicted
+++ resolved
@@ -141,11 +141,7 @@
 impl Service<ReadRequest> for LocalNoria {
     type Response = Vec<Vec<Vec<DataType>>>;
     type Error = failure::Error;
-<<<<<<< HEAD
-    type Future = Box<Future<Item = Self::Response, Error = failure::Error> + Send>;
-=======
-    type Future = Box<dyn Future<Item = (), Error = failure::Error> + Send>;
->>>>>>> 00eedcab
+    type Future = Box<dyn Future<Item = Self::Response, Error = failure::Error> + Send>;
 
     fn poll_ready(&mut self) -> Poll<(), Self::Error> {
         self.r
@@ -181,11 +177,7 @@
 impl Service<WriteRequest> for LocalNoria {
     type Response = Vec<Vec<Vec<DataType>>>;
     type Error = failure::Error;
-<<<<<<< HEAD
-    type Future = Box<Future<Item = Self::Response, Error = failure::Error> + Send>;
-=======
-    type Future = Box<dyn Future<Item = (), Error = failure::Error> + Send>;
->>>>>>> 00eedcab
+    type Future = Box<dyn Future<Item = Self::Response, Error = failure::Error> + Send>;
 
     fn poll_ready(&mut self) -> Poll<(), Self::Error> {
         Service::<Vec<TableOperation>>::poll_ready(self.w.as_mut().unwrap())
