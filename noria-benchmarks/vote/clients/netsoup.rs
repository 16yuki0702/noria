--- conflicted
+++ resolved
@@ -63,15 +63,11 @@
                     }
                 })
                 .and_then(|mut c| c.table("Vote").map(move |v| (c, v)))
-<<<<<<< HEAD
-                .and_then(|(mut c, v)| c.view("AuthorWithVoteCount").map(move |awvc| (c, v, awvc)))
-=======
                 .and_then(|(mut c, v)| {
                     c
                         .view("AuthorWithVoteCount", Some(c.clone()))
                         .map(move |awvc| (c, v, awvc))
                 })
->>>>>>> fc15ef98
                 .map(|(c, v, awvc)| Conn {
                     ch: c,
                     r: Some(awvc),
